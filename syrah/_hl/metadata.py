--- conflicted
+++ resolved
@@ -85,7 +85,7 @@
         """
         if self.length == 0:
             self.metadata = dict()
-            self.data = np.empty([len(item_metadata.keys()) * len(metadata_types.keys()), 0], dtype=np.int64)
+            self.data = []
 
             for array_index, (array_key, array_metadata) in enumerate(item_metadata.items()):
                 if set(array_metadata.keys()) != set(metadata_types.keys()):
@@ -95,7 +95,8 @@
                 self.metadata[array_key] = dict()
                 for metadata_index, metadata_key in enumerate(metadata_types.keys()):
                     if isinstance(metadata_types[metadata_key], list):
-                        self.metadata[array_key][metadata_key] = array_index * len(metadata_types.keys()) + metadata_index
+                        self.metadata[array_key][metadata_key] = len(self.data)
+                        self.data.append([])
                     else:
                         self.metadata[array_key][metadata_key] = array_metadata[metadata_key]
 
@@ -111,16 +112,10 @@
 
             for metadata_index, metadata_key in enumerate(metadata_types.keys()):
                 if isinstance(metadata_types[metadata_key], list):
-<<<<<<< HEAD
-                    item_data[self.metadata[array_key][metadata_key]] = array_metadata[metadata_key]
-
-        self.data = np.concatenate((self.data, item_data), axis=1)
-=======
-                    self.metadata[array_key][metadata_key] = np.append(self.metadata[array_key][metadata_key],
-                                                                        array_metadata[metadata_key])
+                    self.data[self.metadata[array_key][metadata_key]].append(array_metadata[metadata_key])
                 else:
-                    self.metadata[array_key][metadata_key] = array_metadata[metadata_key]
->>>>>>> 84f6e281
+                    if array_metadata[metadata_key] != self.metadata[array_key][metadata_key]:
+                        raise ValueError(f'{metadata_key} value {array_metadata[metadata_key]} not consistent with previous values {self.metadata[array_key][metadata_key]}')
 
         self.length += 1
 
@@ -134,7 +129,7 @@
             metadata_serialized[array_key] = dict()
             for metadata_key in metadata_types.keys():
                 if isinstance(metadata_types[metadata_key], list):
-                    metadata_serialized[array_key][metadata_key] = self.data[self.metadata[array_key][metadata_key], :].tobytes()
+                    metadata_serialized[array_key][metadata_key] = np.array(self.data[self.metadata[array_key][metadata_key]], dtype=metadata_types[metadata_key][0]).tobytes()
                 else:
                     metadata_serialized[array_key][metadata_key] = self.metadata[array_key][metadata_key]
 
